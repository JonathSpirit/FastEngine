cmake_minimum_required(VERSION 3.10)
project(FastEngine)

include(ExternalProject)

<<<<<<< HEAD
#Fix compile error with minimp3
if (NOT CMAKE_CXX_COMPILER_ID MATCHES "Clang")
    set(CMAKE_CXX_FLAGS ${CMAKE_CXX_FLAGS} -Wno-error=stringop-overflow=)
endif()
=======
#Flags
add_compile_options(-Wno-error=stringop-overflow=) #Fix compile error with minimp3
>>>>>>> a458e2fd

#Check for architecture
if(CMAKE_SIZEOF_VOID_P EQUAL 8)
    set(FGE_ARCH 64)
else()
    set(FGE_ARCH 32)
endif()

if(CMAKE_BUILD_TYPE MATCHES Debug)
    set(FGE_LIB_NAME "${PROJECT_NAME}${FGE_ARCH}_d")
    set(FGE_SERVER_LIB_NAME "${PROJECT_NAME}Server${FGE_ARCH}_d")
    set(FGE_DEBUG ON)
else()
    set(FGE_LIB_NAME "${PROJECT_NAME}${FGE_ARCH}")
    set(FGE_SERVER_LIB_NAME "${PROJECT_NAME}Server${FGE_ARCH}")
    set(FGE_DEBUG OFF)
endif()

if(NOT WIN32)
    set(FGE_SFML_MAIN "")
else()
    set(FGE_SFML_MAIN "sfml-main")
endif()

#Getting all *.h/*.inl files
file(GLOB_RECURSE FGE_INCLUDES
        LIST_DIRECTORIES false
        RELATIVE ${PROJECT_SOURCE_DIR}
        includes/*.hpp includes/*.inl)

file(GLOB FGE_INCLUDES_EXTRA
        LIST_DIRECTORIES false
        RELATIVE ${PROJECT_SOURCE_DIR}
        includes/*.hpp includes/*.inl)

file(GLOB FGE_INCLUDES_PROJECT
        LIST_DIRECTORIES false
        RELATIVE ${PROJECT_SOURCE_DIR}
        includes/FastEngine/*.hpp includes/FastEngine/*.inl)

set(FGE_EXE_NAME ${PROJECT_NAME}_test)

set(CMAKE_POSITION_INDEPENDENT_CODE ON)

#Get the GIT version target
find_package(Git)

#Get FastEngine version
set(SRC ${CMAKE_SOURCE_DIR}/version/fastengine_version.hpp.in)
set(DST ${CMAKE_SOURCE_DIR}/includes/FastEngine/fastengine_version.hpp)
include(${CMAKE_SOURCE_DIR}/GenerateVersionHeader.cmake)

#Documentation
if (CMAKE_BUILD_TYPE MATCHES "^[Rr]elease")
    option(FGE_BUILD_DOC "Build documentation" ON)
else()
    option(FGE_BUILD_DOC "Build documentation" OFF)
endif()

option(FGE_BUILD_TESTS "Build tests" ON)

#Check if Doxygen is installed
if (FGE_BUILD_DOC)
    find_package(Doxygen)
    if (DOXYGEN_FOUND)
        # set input and output files
        set(DOXYGEN_IN ${CMAKE_CURRENT_SOURCE_DIR}/docs/Doxyfile.in)
        set(DOXYGEN_OUT ${CMAKE_CURRENT_BINARY_DIR}/Doxyfile)

        # request to configure the file
        configure_file(${DOXYGEN_IN} ${DOXYGEN_OUT} @ONLY)
        message("Doxygen build started")

        # note the option ALL which allows to build the docs together with the application
        add_custom_target( doc_doxygen ALL
                COMMAND ${DOXYGEN_EXECUTABLE} ${DOXYGEN_OUT}
                WORKING_DIRECTORY ${CMAKE_CURRENT_BINARY_DIR}
                COMMENT "Generating API documentation with Doxygen"
                VERBATIM )

    else (DOXYGEN_FOUND)
        message("Doxygen need to be installed to generate the doxygen documentation")
    endif (DOXYGEN_FOUND)
endif()

#Add all subdirectories

#Make sure we are building shared libs for libraries that need to be shared
set(BUILD_SHARED_LIBS ON CACHE BOOL "" FORCE) #BEGIN BUILD_SHARED_LIBS
set(BUILD_STATIC_LIBS OFF CACHE BOOL "" FORCE)

if(WIN32)
    ExternalProject_Add(OpenAL_extern #OpenAL-soft
            URL "${PROJECT_SOURCE_DIR}/libs/openal-soft"
            PREFIX ${CMAKE_CURRENT_BINARY_DIR}/OpenAL_extern
            CMAKE_ARGS -DALSOFT_UTILS=OFF -DALSOFT_EXAMPLES=OFF -DALSOFT_RTKIT=OFF -DCMAKE_BUILD_TYPE=Release
            INSTALL_COMMAND ""
            TEST_COMMAND ""
            DOWNLOAD_COMMAND ""
            SOURCE_DIR ${PROJECT_SOURCE_DIR}/libs/openal-soft
            EXCLUDE_FROM_ALL
            )

    set(OPENAL_INCLUDE_DIR "${PROJECT_SOURCE_DIR}/libs/openal-soft/include/AL" CACHE PATH "" FORCE)
    set(OPENAL_LIBRARY "${CMAKE_CURRENT_BINARY_DIR}/OpenAL_extern/src/OpenAL_extern-build/libOpenAL32.dll.a" CACHE FILEPATH "" FORCE)

    ExternalProject_Add(freetype_extern #freetype
            URL "${PROJECT_SOURCE_DIR}/libs/freetype"
            PREFIX ${CMAKE_CURRENT_BINARY_DIR}/freetype_extern
            CMAKE_ARGS -DFT_DISABLE_HARFBUZZ=ON -DFT_DISABLE_ZLIB=ON -DFT_DISABLE_PNG=ON -DFT_DISABLE_BROTLI=ON -DFT_DISABLE_BZIP2=ON -DCMAKE_BUILD_TYPE=Release
            INSTALL_COMMAND ""
            TEST_COMMAND ""
            DOWNLOAD_COMMAND ""
            SOURCE_DIR ${PROJECT_SOURCE_DIR}/libs/freetype
            EXCLUDE_FROM_ALL
            )

    set(FREETYPE_INCLUDE_DIR "${PROJECT_SOURCE_DIR}/libs/freetype/include" CACHE PATH "" FORCE)
    set(FREETYPE_LIBRARY "${CMAKE_CURRENT_BINARY_DIR}/freetype_extern/src/freetype_extern-build/libfreetype.a" CACHE FILEPATH "" FORCE)
else()
    find_library(FREETYPE NAMES freetype REQUIRED)
endif()

set(SFML_BUILD_NETWORK OFF CACHE BOOL "" FORCE) #SFML
add_subdirectory("libs/SFML" EXCLUDE_FROM_ALL)

set(BUILD_SHARED_LIBS OFF CACHE BOOL "" FORCE)
set(BUILD_STATIC_LIBS ON CACHE BOOL "" FORCE) #END BUILD_SHARED_LIBS

set(LZ4_BUILD_CLI OFF CACHE BOOL "" FORCE) #lz4
add_subdirectory("libs/lz4/build/cmake" EXCLUDE_FROM_ALL)

set(FMT_TEST OFF CACHE BOOL "" FORCE) #fmt
add_subdirectory("libs/fmt" EXCLUDE_FROM_ALL)

set(RE2_BUILD_TESTING OFF CACHE BOOL "" FORCE) #re2
set(BUILD_TESTING OFF CACHE BOOL "" FORCE)
add_subdirectory("libs/re2" EXCLUDE_FROM_ALL)

set(ENABLE_LIB_ONLY ON CACHE BOOL "" FORCE) #bzip2
set(ENABLE_APP OFF CACHE BOOL "" FORCE)
set(ENABLE_STATIC_LIB ON CACHE BOOL "" FORCE)
add_subdirectory("libs/bzip2" EXCLUDE_FROM_ALL)

#Create the library
set(CMAKE_CXX_STANDARD 20)
set(CMAKE_CXX_STANDARD_REQUIRED True)

add_library(${FGE_LIB_NAME} SHARED)
add_library(${FGE_SERVER_LIB_NAME} SHARED)

#Create the test executable

add_executable(${FGE_EXE_NAME})
add_dependencies(${FGE_EXE_NAME} ${FGE_LIB_NAME})

#Dependencies
if(WIN32)
    add_dependencies(sfml-audio OpenAL_extern)
    add_dependencies(sfml-graphics freetype_extern)
    add_dependencies(${FGE_SERVER_LIB_NAME} freetype_extern)
endif()

target_include_directories(${FGE_LIB_NAME} PUBLIC "libs/utfcpp/source") #utfcpp
target_include_directories(${FGE_SERVER_LIB_NAME} PUBLIC "libs/utfcpp/source")

add_dependencies(${FGE_LIB_NAME} sfml-audio sfml-graphics sfml-system sfml-window) #SFML
add_dependencies(${FGE_SERVER_LIB_NAME} sfml-system)
target_include_directories(${FGE_LIB_NAME} PUBLIC "libs/SFML/include")
target_include_directories(${FGE_SERVER_LIB_NAME} PUBLIC "libs/SFML/include")

add_dependencies(${FGE_EXE_NAME} sfml-audio sfml-graphics ${FGE_SFML_MAIN} sfml-system sfml-window)

add_dependencies(${FGE_LIB_NAME} lz4_static) #Lz4
add_dependencies(${FGE_SERVER_LIB_NAME} lz4_static)
target_include_directories(${FGE_LIB_NAME} PUBLIC "libs/lz4/lib")
target_include_directories(${FGE_SERVER_LIB_NAME} PUBLIC "libs/lz4/lib")

add_dependencies(${FGE_LIB_NAME} fmt) #fmt
add_dependencies(${FGE_SERVER_LIB_NAME} fmt)
target_include_directories(${FGE_LIB_NAME} PUBLIC "libs/fmt/include")
target_include_directories(${FGE_SERVER_LIB_NAME} PUBLIC "libs/fmt/include")

add_dependencies(${FGE_LIB_NAME} re2) #re2
add_dependencies(${FGE_SERVER_LIB_NAME} re2)
target_include_directories(${FGE_LIB_NAME} PUBLIC "libs/re2/re2")
target_include_directories(${FGE_SERVER_LIB_NAME} PUBLIC "libs/re2/re2")

add_dependencies(${FGE_LIB_NAME} bz2_static) #bz2
add_dependencies(${FGE_SERVER_LIB_NAME} bz2_static)
target_include_directories(${FGE_LIB_NAME} PUBLIC "libs/bzip2")
target_include_directories(${FGE_SERVER_LIB_NAME} PUBLIC "libs/bzip2")

target_include_directories(${FGE_LIB_NAME} PUBLIC "libs/strtk") #strtk
target_include_directories(${FGE_SERVER_LIB_NAME} PUBLIC "libs/strtk")

#Compile options
target_compile_options(${FGE_LIB_NAME} PRIVATE -Wpedantic -Wall -Wextra -Wshadow)
target_compile_options(${FGE_SERVER_LIB_NAME} PRIVATE -Wpedantic -Wall -Wextra -Wshadow)

#Definition
target_compile_definitions(${FGE_LIB_NAME} PRIVATE _FGE_DEF_BUILDDLL)
target_compile_definitions(${FGE_SERVER_LIB_NAME} PRIVATE _FGE_DEF_BUILDDLL)
if(FGE_DEBUG)
    target_compile_definitions(${FGE_LIB_NAME} PRIVATE FGE_DEF_DEBUG)
    target_compile_definitions(${FGE_SERVER_LIB_NAME} PRIVATE FGE_DEF_DEBUG)
endif()
target_compile_definitions(${FGE_SERVER_LIB_NAME} PRIVATE FGE_DEF_SERVER)

#Includes path
target_include_directories(${FGE_LIB_NAME} PUBLIC "includes")
target_include_directories(${FGE_LIB_NAME} PUBLIC "${PROJECT_BINARY_DIR}")

target_include_directories(${FGE_SERVER_LIB_NAME} PUBLIC "includes")
target_include_directories(${FGE_SERVER_LIB_NAME} PUBLIC "${PROJECT_BINARY_DIR}")

#Source files
target_sources(${FGE_SERVER_LIB_NAME} PRIVATE ${FGE_INCLUDES})

target_sources(${FGE_SERVER_LIB_NAME} PRIVATE "sources/C_animation.cpp")
target_sources(${FGE_SERVER_LIB_NAME} PRIVATE "sources/C_commandHandler.cpp")
target_sources(${FGE_SERVER_LIB_NAME} PRIVATE "sources/C_event.cpp")
target_sources(${FGE_SERVER_LIB_NAME} PRIVATE "sources/C_eventList.cpp")
target_sources(${FGE_SERVER_LIB_NAME} PRIVATE "sources/C_font.cpp")

target_sources(${FGE_SERVER_LIB_NAME} PRIVATE "sources/C_objAnim.cpp")
target_sources(${FGE_SERVER_LIB_NAME} PRIVATE "sources/C_objButton.cpp")
target_sources(${FGE_SERVER_LIB_NAME} PRIVATE "sources/C_object.cpp")
target_sources(${FGE_SERVER_LIB_NAME} PRIVATE "sources/C_objLight.cpp")
#target_sources(${FGE_SERVER_LIB_NAME} PRIVATE "sources/C_objRenderMap.cpp")
target_sources(${FGE_SERVER_LIB_NAME} PRIVATE "sources/C_objSelectBox.cpp")
target_sources(${FGE_SERVER_LIB_NAME} PRIVATE "sources/C_objSprite.cpp")
target_sources(${FGE_SERVER_LIB_NAME} PRIVATE "sources/C_objSwitch.cpp")
target_sources(${FGE_SERVER_LIB_NAME} PRIVATE "sources/C_objText.cpp")
target_sources(${FGE_SERVER_LIB_NAME} PRIVATE "sources/C_objTextinputbox.cpp")

target_sources(${FGE_SERVER_LIB_NAME} PRIVATE "sources/C_guiElement.cpp")

target_sources(${FGE_SERVER_LIB_NAME} PRIVATE "sources/C_random.cpp")

target_sources(${FGE_SERVER_LIB_NAME} PRIVATE "sources/C_client.cpp")
target_sources(${FGE_SERVER_LIB_NAME} PRIVATE "sources/C_clientList.cpp")
target_sources(${FGE_SERVER_LIB_NAME} PRIVATE "sources/C_ipAddress.cpp")
target_sources(${FGE_SERVER_LIB_NAME} PRIVATE "sources/C_networkType.cpp")
target_sources(${FGE_SERVER_LIB_NAME} PRIVATE "sources/C_packet.cpp")
target_sources(${FGE_SERVER_LIB_NAME} PRIVATE "sources/C_packetBZ2.cpp")
target_sources(${FGE_SERVER_LIB_NAME} PRIVATE "sources/C_packetLZ4.cpp")
target_sources(${FGE_SERVER_LIB_NAME} PRIVATE "sources/C_server.cpp")
target_sources(${FGE_SERVER_LIB_NAME} PRIVATE "sources/C_socket.cpp")

target_sources(${FGE_SERVER_LIB_NAME} PRIVATE "sources/C_scene.cpp")
target_sources(${FGE_SERVER_LIB_NAME} PRIVATE "sources/C_childObjectsAccessor.cpp")
target_sources(${FGE_SERVER_LIB_NAME} PRIVATE "sources/C_subscription.cpp")
target_sources(${FGE_SERVER_LIB_NAME} PRIVATE "sources/C_tagList.cpp")
target_sources(${FGE_SERVER_LIB_NAME} PRIVATE "sources/C_texture.cpp")
target_sources(${FGE_SERVER_LIB_NAME} PRIVATE "sources/C_timer.cpp")

target_sources(${FGE_SERVER_LIB_NAME} PRIVATE "sources/extra_function.cpp")
target_sources(${FGE_SERVER_LIB_NAME} PRIVATE "sources/extra_string.cpp")
target_sources(${FGE_SERVER_LIB_NAME} PRIVATE "sources/extra_pathFinding.cpp")

#target_sources(${FGE_SERVER_LIB_NAME} PRIVATE "sources/fge_drawing.cpp")
target_sources(${FGE_SERVER_LIB_NAME} PRIVATE "sources/fge_endian.cpp")

target_sources(${FGE_SERVER_LIB_NAME} PRIVATE "sources/anim_manager.cpp")
#target_sources(${FGE_SERVER_LIB_NAME} PRIVATE "sources/crash_manager.cpp")
target_sources(${FGE_SERVER_LIB_NAME} PRIVATE "sources/font_manager.cpp")
target_sources(${FGE_SERVER_LIB_NAME} PRIVATE "sources/log_manager.cpp")
target_sources(${FGE_SERVER_LIB_NAME} PRIVATE "sources/network_manager.cpp")
target_sources(${FGE_SERVER_LIB_NAME} PRIVATE "sources/path_manager.cpp")
target_sources(${FGE_SERVER_LIB_NAME} PRIVATE "sources/reg_manager.cpp")
#target_sources(${FGE_SERVER_LIB_NAME} PRIVATE "sources/screen_manager.cpp")
target_sources(${FGE_SERVER_LIB_NAME} PRIVATE "sources/texture_manager.cpp")
target_sources(${FGE_SERVER_LIB_NAME} PRIVATE "sources/timer_manager.cpp")

if(NOT WIN32)
    set(FREETYPE_INCLUDE_DIR ${FREETYPE_INCLUDE_DIR_freetype2})
endif()
set(FGE_SFML_DIRECTORY ${CMAKE_CURRENT_SOURCE_DIR}/libs/SFML)

target_compile_definitions(${FGE_SERVER_LIB_NAME} PRIVATE SFML_GRAPHICS_EXPORTS SFML_WINDOW_EXPORTS)
target_include_directories(${FGE_SERVER_LIB_NAME} PRIVATE includes/private/server)
target_include_directories(${FGE_SERVER_LIB_NAME} PRIVATE ${FGE_SFML_DIRECTORY}/extlibs/headers/stb_image)
target_include_directories(${FGE_SERVER_LIB_NAME} PRIVATE ${FGE_SFML_DIRECTORY}/src)
target_include_directories(${FGE_SERVER_LIB_NAME} PRIVATE ${FREETYPE_INCLUDE_DIR})

target_sources(${FGE_SERVER_LIB_NAME} PRIVATE "sources/private/server/RenderTarget.cpp")
target_sources(${FGE_SERVER_LIB_NAME} PRIVATE "sources/private/server/GlResource.cpp")
target_sources(${FGE_SERVER_LIB_NAME} PRIVATE "sources/private/server/Texture.cpp")

target_sources(${FGE_SERVER_LIB_NAME} PRIVATE "${FGE_SFML_DIRECTORY}/src/SFML/Graphics/Color.cpp")
target_sources(${FGE_SERVER_LIB_NAME} PRIVATE "${FGE_SFML_DIRECTORY}/src/SFML/Graphics/ImageLoader.cpp")
target_sources(${FGE_SERVER_LIB_NAME} PRIVATE "${FGE_SFML_DIRECTORY}/src/SFML/Graphics/Image.cpp")
target_sources(${FGE_SERVER_LIB_NAME} PRIVATE "${FGE_SFML_DIRECTORY}/src/SFML/Graphics/Vertex.cpp")
target_sources(${FGE_SERVER_LIB_NAME} PRIVATE "${FGE_SFML_DIRECTORY}/src/SFML/Graphics/VertexArray.cpp")
target_sources(${FGE_SERVER_LIB_NAME} PRIVATE "${FGE_SFML_DIRECTORY}/src/SFML/Graphics/Transform.cpp")
target_sources(${FGE_SERVER_LIB_NAME} PRIVATE "${FGE_SFML_DIRECTORY}/src/SFML/Graphics/Transformable.cpp")
target_sources(${FGE_SERVER_LIB_NAME} PRIVATE "${FGE_SFML_DIRECTORY}/src/SFML/Graphics/BlendMode.cpp")
target_sources(${FGE_SERVER_LIB_NAME} PRIVATE "${FGE_SFML_DIRECTORY}/src/SFML/Graphics/Shape.cpp")
target_sources(${FGE_SERVER_LIB_NAME} PRIVATE "${FGE_SFML_DIRECTORY}/src/SFML/Graphics/RectangleShape.cpp")
target_sources(${FGE_SERVER_LIB_NAME} PRIVATE "${FGE_SFML_DIRECTORY}/src/SFML/Graphics/CircleShape.cpp")
target_sources(${FGE_SERVER_LIB_NAME} PRIVATE "${FGE_SFML_DIRECTORY}/src/SFML/Graphics/ConvexShape.cpp")
target_sources(${FGE_SERVER_LIB_NAME} PRIVATE "${FGE_SFML_DIRECTORY}/src/SFML/Graphics/View.cpp")
target_sources(${FGE_SERVER_LIB_NAME} PRIVATE "${FGE_SFML_DIRECTORY}/src/SFML/Graphics/RenderStates.cpp")
target_sources(${FGE_SERVER_LIB_NAME} PRIVATE "${FGE_SFML_DIRECTORY}/src/SFML/Graphics/Font.cpp")
target_sources(${FGE_SERVER_LIB_NAME} PRIVATE "${FGE_SFML_DIRECTORY}/src/SFML/Graphics/Text.cpp")

#######################

target_sources(${FGE_LIB_NAME} PRIVATE ${FGE_INCLUDES})

target_sources(${FGE_LIB_NAME} PRIVATE "sources/C_animation.cpp")
target_sources(${FGE_LIB_NAME} PRIVATE "sources/C_commandHandler.cpp")
target_sources(${FGE_LIB_NAME} PRIVATE "sources/C_event.cpp")
target_sources(${FGE_LIB_NAME} PRIVATE "sources/C_eventList.cpp")
target_sources(${FGE_LIB_NAME} PRIVATE "sources/C_font.cpp")

target_sources(${FGE_LIB_NAME} PRIVATE "sources/C_objAnim.cpp")
target_sources(${FGE_LIB_NAME} PRIVATE "sources/C_objButton.cpp")
target_sources(${FGE_LIB_NAME} PRIVATE "sources/C_object.cpp")
target_sources(${FGE_LIB_NAME} PRIVATE "sources/C_objLight.cpp")
target_sources(${FGE_LIB_NAME} PRIVATE "sources/C_objRenderMap.cpp")
target_sources(${FGE_LIB_NAME} PRIVATE "sources/C_objSelectBox.cpp")
target_sources(${FGE_LIB_NAME} PRIVATE "sources/C_objSprite.cpp")
target_sources(${FGE_LIB_NAME} PRIVATE "sources/C_objSwitch.cpp")
target_sources(${FGE_LIB_NAME} PRIVATE "sources/C_objText.cpp")
target_sources(${FGE_LIB_NAME} PRIVATE "sources/C_objTextinputbox.cpp")

target_sources(${FGE_LIB_NAME} PRIVATE "sources/C_guiElement.cpp")

target_sources(${FGE_LIB_NAME} PRIVATE "sources/C_random.cpp")

target_sources(${FGE_LIB_NAME} PRIVATE "sources/C_client.cpp")
target_sources(${FGE_LIB_NAME} PRIVATE "sources/C_clientList.cpp")
target_sources(${FGE_LIB_NAME} PRIVATE "sources/C_ipAddress.cpp")
target_sources(${FGE_LIB_NAME} PRIVATE "sources/C_networkType.cpp")
target_sources(${FGE_LIB_NAME} PRIVATE "sources/C_packet.cpp")
target_sources(${FGE_LIB_NAME} PRIVATE "sources/C_packetBZ2.cpp")
target_sources(${FGE_LIB_NAME} PRIVATE "sources/C_packetLZ4.cpp")
target_sources(${FGE_LIB_NAME} PRIVATE "sources/C_server.cpp")
target_sources(${FGE_LIB_NAME} PRIVATE "sources/C_socket.cpp")

target_sources(${FGE_LIB_NAME} PRIVATE "sources/C_scene.cpp")
target_sources(${FGE_LIB_NAME} PRIVATE "sources/C_childObjectsAccessor.cpp")
target_sources(${FGE_LIB_NAME} PRIVATE "sources/C_soundBuffer.cpp")
target_sources(${FGE_LIB_NAME} PRIVATE "sources/C_subscription.cpp")
target_sources(${FGE_LIB_NAME} PRIVATE "sources/C_tagList.cpp")
target_sources(${FGE_LIB_NAME} PRIVATE "sources/C_texture.cpp")
target_sources(${FGE_LIB_NAME} PRIVATE "sources/C_timer.cpp")

target_sources(${FGE_LIB_NAME} PRIVATE "sources/extra_function.cpp")
target_sources(${FGE_LIB_NAME} PRIVATE "sources/extra_string.cpp")
target_sources(${FGE_LIB_NAME} PRIVATE "sources/extra_pathFinding.cpp")

target_sources(${FGE_LIB_NAME} PRIVATE "sources/fge_drawing.cpp")
target_sources(${FGE_LIB_NAME} PRIVATE "sources/fge_endian.cpp")

target_sources(${FGE_LIB_NAME} PRIVATE "sources/anim_manager.cpp")
target_sources(${FGE_LIB_NAME} PRIVATE "sources/audio_manager.cpp")
target_sources(${FGE_LIB_NAME} PRIVATE "sources/crash_manager.cpp")
target_sources(${FGE_LIB_NAME} PRIVATE "sources/font_manager.cpp")
target_sources(${FGE_LIB_NAME} PRIVATE "sources/log_manager.cpp")
target_sources(${FGE_LIB_NAME} PRIVATE "sources/network_manager.cpp")
target_sources(${FGE_LIB_NAME} PRIVATE "sources/path_manager.cpp")
target_sources(${FGE_LIB_NAME} PRIVATE "sources/reg_manager.cpp")
target_sources(${FGE_LIB_NAME} PRIVATE "sources/screen_manager.cpp")
target_sources(${FGE_LIB_NAME} PRIVATE "sources/texture_manager.cpp")
target_sources(${FGE_LIB_NAME} PRIVATE "sources/timer_manager.cpp")

target_sources(${FGE_EXE_NAME} PRIVATE "sources/main_debug.cpp")

#Linking library
if(WIN32)
    target_link_libraries(${FGE_LIB_NAME} user32 ws2_32)
    target_link_libraries(${FGE_SERVER_LIB_NAME} user32 ws2_32)
endif()

target_link_libraries(${FGE_LIB_NAME} bz2_static)
target_link_libraries(${FGE_LIB_NAME} lz4_static)
target_link_libraries(${FGE_LIB_NAME} fmt)
target_link_libraries(${FGE_LIB_NAME} sfml-audio sfml-graphics sfml-system sfml-window)
target_link_libraries(${FGE_LIB_NAME} re2)

target_link_libraries(${FGE_SERVER_LIB_NAME} bz2_static)
target_link_libraries(${FGE_SERVER_LIB_NAME} lz4_static)
target_link_libraries(${FGE_SERVER_LIB_NAME} fmt)
target_link_libraries(${FGE_SERVER_LIB_NAME} ${FREETYPE_LIBRARY} sfml-system)
target_link_libraries(${FGE_SERVER_LIB_NAME} re2)

if(WIN32)
    target_link_libraries(${FGE_EXE_NAME} sfml-audio sfml-graphics ${FGE_SFML_MAIN} sfml-system sfml-window ${FGE_LIB_NAME})
elseif(APPLE)
    target_link_libraries(${FGE_EXE_NAME} sfml-audio sfml-graphics ${FGE_SFML_MAIN} sfml-system sfml-window ${FGE_LIB_NAME})
else()
    target_link_libraries(${FGE_EXE_NAME} sfml-audio sfml-graphics ${FGE_SFML_MAIN} sfml-system sfml-window X11 ${FGE_LIB_NAME})
endif()

#Copy compiled DLLs
if (WIN32)
    foreach (DEPENDENCY sfml-audio sfml-graphics sfml-system sfml-window)
        add_custom_command(TARGET ${FGE_EXE_NAME} PRE_BUILD
                COMMAND ${CMAKE_COMMAND} -E copy
                $<TARGET_FILE:${DEPENDENCY}>
                $<TARGET_FILE_DIR:${FGE_EXE_NAME}>)
    endforeach()
    add_custom_command(TARGET ${FGE_EXE_NAME} PRE_BUILD
            COMMAND ${CMAKE_COMMAND} -E copy
            ${CMAKE_CURRENT_BINARY_DIR}/OpenAL_extern/src/OpenAL_extern-build/OpenAL32.dll
            $<TARGET_FILE_DIR:${FGE_EXE_NAME}>)
endif()

#Install
install(TARGETS ${FGE_LIB_NAME})
install(TARGETS ${FGE_SERVER_LIB_NAME})
install(FILES ${FGE_INCLUDES_EXTRA}
        DESTINATION ${CMAKE_INSTALL_INCLUDEDIR})
install(FILES ${FGE_INCLUDES_PROJECT}
        DESTINATION ${CMAKE_INSTALL_INCLUDEDIR}/FastEngine)

#Tests
if (FGE_BUILD_TESTS)
    enable_testing()
    add_subdirectory(tests)
endif()<|MERGE_RESOLUTION|>--- conflicted
+++ resolved
@@ -3,15 +3,10 @@
 
 include(ExternalProject)
 
-<<<<<<< HEAD
-#Fix compile error with minimp3
+#Flags
 if (NOT CMAKE_CXX_COMPILER_ID MATCHES "Clang")
-    set(CMAKE_CXX_FLAGS ${CMAKE_CXX_FLAGS} -Wno-error=stringop-overflow=)
-endif()
-=======
-#Flags
-add_compile_options(-Wno-error=stringop-overflow=) #Fix compile error with minimp3
->>>>>>> a458e2fd
+    add_compile_options(-Wno-error=stringop-overflow=) #Fix compile error with minimp3
+endif()
 
 #Check for architecture
 if(CMAKE_SIZEOF_VOID_P EQUAL 8)
