---------------------------------------------
Target version 0.9.2             FastEngine |
---------------------------------------------
[V]: implemented                            |
[X]: rejected                               |
[-]: to do                                  |
[?]: will maybe be implemented              |
[!]: urgent !                               |
[/]: implemented but modified               |
[T]: implemented but must be tested         |
[C]: must be fixed !                        |
[>]: will be on the next update ...         |
---------------------------------------------

[-] Add a collision system
[-] Add a gravity system
[-] Add a velocity system
[-] Add a language manager
[-] Add some debug function to quickly draw something on screen
[-] Add a Packable class that will contain pack(), unpack()
[-] Get rid of graphical part of the library in the server version
[-] Clean and do a new test main
[-] Data protection and check in packet (new Blueprint class ?)
[?] Create a tree object system (child and parent)
[?] Big packets cut into multiple packet
[-] Add more events callback
[-] fix weird c++ copy/affect on property
[V] Make the engine good on linux
[>] Make the engine good on mac
<<<<<<< HEAD
[X] Replace strk cause obsolete
[-] Class struct that have a size <8Bytes have to not be allocated in property
=======
[-] Replace strk cause obsolete
[-] Class struct that have a size <8Bytes have to not be allocated in property
[-] intercept events
>>>>>>> 80973f3e
<|MERGE_RESOLUTION|>--- conflicted
+++ resolved
@@ -27,11 +27,6 @@
 [-] fix weird c++ copy/affect on property
 [V] Make the engine good on linux
 [>] Make the engine good on mac
-<<<<<<< HEAD
 [X] Replace strk cause obsolete
 [-] Class struct that have a size <8Bytes have to not be allocated in property
-=======
-[-] Replace strk cause obsolete
-[-] Class struct that have a size <8Bytes have to not be allocated in property
-[-] intercept events
->>>>>>> 80973f3e
+[-] intercept events